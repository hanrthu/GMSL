--- conflicted
+++ resolved
@@ -172,7 +172,6 @@
         return 1
 
     def prepare_data(self):
-<<<<<<< HEAD
         r_d = './datasets/MultiTask'
         info_dict = './output_info/uniprot_dict_all_reaction.json'
         if self.train_task == 'go':
@@ -203,15 +202,6 @@
         self.train_dataset = CustomMultiTaskDataset(split=self.train_split, task=self.train_task, gearnet=self.gearnet, alpha_only=self.alpha_only, root_dir = r_d, label_dir = r_d + '/uniformed_labels.json', info_dict = info_dict)
         self.val_dataset = CustomMultiTaskDataset(split=self.val_split, task=self.train_task, gearnet=self.gearnet, alpha_only=self.alpha_only, root_dir = r_d, label_dir = r_d + '/uniformed_labels.json', info_dict = info_dict)
         self.test_dataset = CustomMultiTaskDataset(split=self.test_split, task=self.train_task, gearnet=self.gearnet, alpha_only=self.alpha_only, root_dir = r_d, label_dir = r_d + '/uniformed_labels.json', info_dict = info_dict)
-=======
-        _ = CustomMultiTaskDataset(split='train', task=self.train_task, hetero=self.hetero, alpha_only=self.alpha_only)
-        return None
-
-    def setup(self, stage: Optional[str] = None):
-        self.train_dataset = CustomMultiTaskDataset(split=self.train_split, task=self.train_task, hetero=self.hetero, alpha_only=self.alpha_only)
-        self.val_dataset = CustomMultiTaskDataset(split=self.val_split, task=self.train_task, hetero=self.hetero, alpha_only=self.alpha_only)
-        self.test_dataset = CustomMultiTaskDataset(split=self.test_split, task=self.train_task, hetero=self.hetero, alpha_only=self.alpha_only)
->>>>>>> e6db32d0
 
     def train_dataloader(self, shuffle: bool = False):
         # if self.auxiliary != None:
@@ -345,7 +335,6 @@
 
     if args.train_task == 'multi':
         model_cls = MultiTaskModel
-<<<<<<< HEAD
     elif args.train_task in ['ec', 'go', 'mf', 'bp', 'cc', 'reaction', 'fold']:
         model = PropertyModel(
             args=args,
@@ -384,11 +373,6 @@
             offset_strategy = args.offset_strategy,
             task=args.train_task
         )
-=======
-    elif args.train_task in ['ec', 'go', 'mf', 'bp', 'cc']:
-        model_cls = PropertyModel
-    elif args.train_task == 'affinity':
->>>>>>> e6db32d0
         model_cls = AffinityModel
         
     model_dir = osp.join(MODEL_DIR, args.save_dir)
@@ -432,6 +416,7 @@
             task=args.train_task,
             # readout=args.readout
         )
+    
         print(
             f"Model consists of {sum(p.numel() for p in model.parameters() if p.requires_grad)} trainable params."
         )
