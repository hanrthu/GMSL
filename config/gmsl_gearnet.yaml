# This is the config file for GearNet without Edge layers and Checkpoints.

# Lightning Model Settings
batch_size: 32
sdim: 128
vdim: 16
depth: 3
model_type: gearnet
num_radial: 32
learning_rate: 1.0e-4
batch_accum_grad: 1
weight_decay: 0
max_epochs: 50
enhanced: False
readout: task_aware_attention
# 这些都是EQGAT需要的参数，之后优化掉
cross_ablate: False
no_feat_attn: False

#Dataset Settings
drop_last: False
run_name: gearnet
train_task: reaction
train_split: train_all
val_split: val
test_split: test
alpha_only: True
offset_strategy: 1
num_workers: 4

# Trainer Settings
device: 
<<<<<<< HEAD
  - 1
nruns: 2
=======
  - 2
nruns: 3
>>>>>>> e6db32d0
wandb: False
save_dir: gearnet
gradient_clip_val: 10
load_ckpt: null
seed: 817<|MERGE_RESOLUTION|>--- conflicted
+++ resolved
@@ -30,13 +30,8 @@
 
 # Trainer Settings
 device: 
-<<<<<<< HEAD
   - 1
 nruns: 2
-=======
-  - 2
-nruns: 3
->>>>>>> e6db32d0
 wandb: False
 save_dir: gearnet
 gradient_clip_val: 10
