--- conflicted
+++ resolved
@@ -38,13 +38,9 @@
         no_feat_attn: bool = False,
         enhanced: bool = True,
         task = 'multitask',
-<<<<<<< HEAD
-        readout = 'vanilla'
-=======
-        readout = 'vallina',
+        readout = 'vanilla',
         batch_norm = True,
         layer_norm = True
->>>>>>> e6db32d0
     ):
         if not model_type.lower() in ["painn", "eqgat", "schnet", "egnn", "egnn_edge", "gearnet", "hemenet"]:
             print("Wrong select model type")
@@ -382,6 +378,25 @@
                     affinity_pred = [affinity_head(y_pred[i].squeeze()) for i, affinity_head in enumerate(self.affinity_heads)]
                     property_pred = [property_head(chain_pred[i].squeeze()) for i, property_head in enumerate(self.property_heads)]
                     return affinity_pred, property_pred
+                elif self.task in ['ec', 'go', 'mf', 'bp', 'cc', 'reaction', 'fold']:
+                    property_pred = [property_head(chain_pred[i].squeeze()) for i, property_head in enumerate(self.property_heads)]
+                    return property_pred
+                elif self.task in ['lba', 'ppi', 'affinity']:
+                    affinity_pred = [affinity_head(y_pred[i]) for i, affinity_head in enumerate(self.affinity_heads)]
+                    return affinity_pred
+                else:
+                    raise RuntimeError
+            elif self.readout == 'task_aware_attention':
+                global_index = batch
+                y_pred = self.global_readout(self.affinity_prompts, s, global_index)
+                chain_index = (chains-1).squeeze()
+                proteins = s[(lig_flag!=0).squeeze(), :]
+                # print("Shapes:", chain_index.shape, proteins.shape)
+                chain_pred = self.chain_readout(self.property_prompts, proteins, chain_index)
+                if self.task == 'multi':
+                    affinity_pred = [affinity_head(y_pred[i].squeeze()) for i, affinity_head in enumerate(self.affinity_heads)]
+                    property_pred = [property_head(chain_pred[i].squeeze()) for i, property_head in enumerate(self.property_heads)]
+                    return affinity_pred, property_pred
                 elif self.task in ['ec', 'go', 'mf', 'bp', 'cc']:
                     property_pred = [property_head(chain_pred[i].squeeze()) for i, property_head in enumerate(self.property_heads)]
                     return property_pred
